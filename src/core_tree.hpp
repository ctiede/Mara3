--- conflicted
+++ resolved
@@ -64,7 +64,7 @@
 
     template<std::size_t Rank>
     auto tree_with_topology(std::function<bool(tree_index_t<Rank>)> predicate);
-    
+
 
     inline std::size_t hilbert_index(tree_index_t<2> index);
     inline std::size_t global_hilbert_index(tree_index_t<2> index);
@@ -234,11 +234,7 @@
 
         for (std::size_t n = level; n > 0; --n)
         {
-<<<<<<< HEAD
             total += 1 << (Rank * (n - 1));
-=======
-            total += 1 << Rank * (n - 1);
->>>>>>> 505eafb5
         }
         return total;
     }
